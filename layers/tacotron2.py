import torch
from torch.autograd import Variable
from torch import nn
from torch.nn import functional as F
from .common_layers import Attention, Prenet, Linear


class ConvBNBlock(nn.Module):
    def __init__(self, in_channels, out_channels, kernel_size, nonlinear=None):
        super(ConvBNBlock, self).__init__()
        assert (kernel_size - 1) % 2 == 0
        padding = (kernel_size - 1) // 2
        conv1d = nn.Conv1d(
            in_channels, out_channels, kernel_size, padding=padding)
        norm = nn.BatchNorm1d(out_channels)
        dropout = nn.Dropout(p=0.5)
        if nonlinear == 'relu':
            self.net = nn.Sequential(conv1d, norm, nn.ReLU(), dropout)
        elif nonlinear == 'tanh':
            self.net = nn.Sequential(conv1d, norm, nn.Tanh(), dropout)
        else:
            self.net = nn.Sequential(conv1d, norm, dropout)

    def forward(self, x):
        output = self.net(x)
        return output


class Postnet(nn.Module):
    def __init__(self, mel_dim, num_convs=5):
        super(Postnet, self).__init__()
        self.convolutions = nn.ModuleList()
        self.convolutions.append(
            ConvBNBlock(mel_dim, 512, kernel_size=5, nonlinear='tanh'))
        for _ in range(1, num_convs - 1):
            self.convolutions.append(
                ConvBNBlock(512, 512, kernel_size=5, nonlinear='tanh'))
        self.convolutions.append(
            ConvBNBlock(512, mel_dim, kernel_size=5, nonlinear=None))

    def forward(self, x):
        for layer in self.convolutions:
            x = layer(x)
        return x


class Encoder(nn.Module):
    def __init__(self, in_features=512):
        super(Encoder, self).__init__()
        convolutions = []
        for _ in range(3):
            convolutions.append(
                ConvBNBlock(in_features, in_features, 5, 'relu'))
        self.convolutions = nn.Sequential(*convolutions)
        self.lstm = nn.LSTM(
            in_features,
            int(in_features / 2),
            num_layers=1,
            batch_first=True,
            bidirectional=True)
        self.rnn_state = None

    def forward(self, x, input_lengths):
        x = self.convolutions(x)
        x = x.transpose(1, 2)
        input_lengths = input_lengths.cpu().numpy()
        x = nn.utils.rnn.pack_padded_sequence(
            x, input_lengths, batch_first=True)
        self.lstm.flatten_parameters()
        outputs, _ = self.lstm(x)
        outputs, _ = nn.utils.rnn.pad_packed_sequence(
            outputs,
            batch_first=True,
        )
        return outputs

    def inference(self, x):
        x = self.convolutions(x)
        x = x.transpose(1, 2)
        self.lstm.flatten_parameters()
        outputs, _ = self.lstm(x)
        return outputs

    def inference_truncated(self, x):
        """
        Preserve encoder state for continuous inference
        """
        x = self.convolutions(x)
        x = x.transpose(1, 2)
        self.lstm.flatten_parameters()
        outputs, self.rnn_state = self.lstm(x, self.rnn_state)
        return outputs


# adapted from https://github.com/NVIDIA/tacotron2/
class Decoder(nn.Module):
    # Pylint gets confused by PyTorch conventions here
    #pylint: disable=attribute-defined-outside-init
    def __init__(self, in_features, memory_dim, r, attn_win, attn_norm,
                 prenet_type, prenet_dropout, forward_attn, trans_agent,
                 forward_attn_mask, location_attn, separate_stopnet, memory_size):
        super(Decoder, self).__init__()
        self.memory_dim = memory_dim
        self.r = r
        self.memory_size = memory_size if memory_size > 0 else r
        self.encoder_embedding_dim = in_features
        self.separate_stopnet = separate_stopnet
        self.query_dim = 1024
        self.decoder_rnn_dim = 1024
        self.prenet_dim = 256
        self.max_decoder_steps = 1000
        self.gate_threshold = 0.5
        self.p_attention_dropout = 0.1
        self.p_decoder_dropout = 0.1

        self.prenet = Prenet(self.memory_dim * memory_size, prenet_type,
                             prenet_dropout,
                             [self.prenet_dim, self.prenet_dim], bias=False)

        self.attention_rnn = nn.LSTMCell(self.prenet_dim + in_features,
                                         self.query_dim)

        self.attention = Attention(query_dim=self.query_dim,
                                   embedding_dim=in_features,
                                   attention_dim=128,
                                   location_attention=location_attn,
                                   attention_location_n_filters=32,
                                   attention_location_kernel_size=31,
                                   windowing=attn_win,
                                   norm=attn_norm,
                                   forward_attn=forward_attn,
                                   trans_agent=trans_agent,
                                   forward_attn_mask=forward_attn_mask)

        self.decoder_rnn = nn.LSTMCell(self.query_dim + in_features,
                                       self.decoder_rnn_dim, 1)

        self.linear_projection = Linear(self.decoder_rnn_dim + in_features,
                                        self.memory_dim * r)

        self.stopnet = nn.Sequential(
            nn.Dropout(0.1),
            Linear(
                self.decoder_rnn_dim + self.memory_dim * r,
                1,
                bias=True,
                init_gain='sigmoid'))

<<<<<<< HEAD
        self.attention_rnn_init = nn.Embedding(1, self.query_dim)
        self.go_frame_init = nn.Embedding(1, self.mel_channels * r)
=======
        self.attention_rnn_init = nn.Embedding(1, self.attention_rnn_dim)
        self.memory_init = nn.Embedding(1, self.memory_dim * self.memory_size)
>>>>>>> 76a4fb78
        self.decoder_rnn_inits = nn.Embedding(1, self.decoder_rnn_dim)
        self.memory_truncated = None

    def get_memory_start_frame(self, inputs):
        B = inputs.size(0)
        memory = self.memory_init(inputs.data.new_zeros(B).long())
        return memory

    def _init_states(self, inputs, mask, keep_states=False):
        B = inputs.size(0)
        # T = inputs.size(1)

        if not keep_states:
            self.query = self.attention_rnn_init(
                inputs.data.new_zeros(B).long())
            self.attention_rnn_cell_state = Variable(
                inputs.data.new(B, self.query_dim).zero_())

            self.decoder_hidden = self.decoder_rnn_inits(
                inputs.data.new_zeros(B).long())
            self.decoder_cell = Variable(
                inputs.data.new(B, self.decoder_rnn_dim).zero_())

            self.context = Variable(
                inputs.data.new(B, self.encoder_embedding_dim).zero_())

        self.inputs = inputs
        self.processed_inputs = self.attention.inputs_layer(inputs)
        self.mask = mask

    def _unfold_memory(self, memory):
        """Sliding window over memory to get all memory blocks."""
        B = memory.shape[0]
        # memory (B, timesteps, memory_dim)

        # unfold operator is like a sliding window size mem_size, step r
        # timesteps is divisible by r; guaranteed by data loader
        memory = memory.unfold(1, self.memory_size, self.r)
        # memory (B, T_decoder = timesteps // r, memory_dim, self.r)

        memory = memory.contiguous().view(B, -1,
                                          self.memory_dim * self.memory_size)
        # memory (B, T_decoder, memory_dim * self.r)

        # switch to time first
        memory = memory.transpose(0, 1)
        # memory (T_decoder, B, memory_dim * r)
        return memory

    def _update_memory(self, memory, decoder_output):
        if self.memory_size > 0 and \
                decoder_output.shape[-1] < self.memory_size * self.memory_dim:
            new_memory = torch.cat(
                (memory[:, self.r * self.memory_dim:],
                 decoder_output[:, -self.memory_size * self.memory_dim:]),
                dim=-1)
        else:
            new_memory = decoder_output
        return new_memory

    def _parse_outputs(self, outputs, stop_tokens, alignments):
        alignments = torch.stack(alignments).transpose(0, 1)
        stop_tokens = torch.stack(stop_tokens).transpose(0, 1).contiguous()
        outputs = torch.stack(outputs).transpose(0, 1)
        outputs = outputs.contiguous().view(outputs.size(0), -1,
                                             self.memory_dim)
        outputs = outputs.transpose(1, 2)
        return outputs, stop_tokens, alignments

    def decode(self, memory):
        query_input = torch.cat((memory, self.context), -1)
        self.query, self.attention_rnn_cell_state = self.attention_rnn(
            query_input, (self.query, self.attention_rnn_cell_state))
        self.query = F.dropout(
            self.query, self.p_attention_dropout, self.training)
        self.attention_rnn_cell_state = F.dropout(
            self.attention_rnn_cell_state, self.p_attention_dropout, self.training)

        self.context = self.attention(self.query, self.inputs,
                                      self.processed_inputs, self.mask)

        memory = torch.cat((self.query, self.context), -1)
        self.decoder_hidden, self.decoder_cell = self.decoder_rnn(
            memory, (self.decoder_hidden, self.decoder_cell))
        self.decoder_hidden = F.dropout(self.decoder_hidden,
                                        self.p_decoder_dropout, self.training)
        self.decoder_cell = F.dropout(self.decoder_cell,
                                      self.p_decoder_dropout, self.training)

        decoder_hidden_context = torch.cat((self.decoder_hidden, self.context),
                                           dim=1)

        decoder_output = self.linear_projection(decoder_hidden_context)

        stopnet_input = torch.cat((self.decoder_hidden, decoder_output), dim=1)

        if self.separate_stopnet:
            stop_token = self.stopnet(stopnet_input.detach())
        else:
            stop_token = self.stopnet(stopnet_input)
<<<<<<< HEAD
        return decoder_output, stop_token, self.attention.attention_weights
=======
        stop_token = stop_token.squeeze(1)
        return decoder_output, stop_token, self.attention_layer.attention_weights
>>>>>>> 76a4fb78

    def forward(self, inputs, memory, mask):
        memory_start = self.get_memory_start_frame(inputs)
        memory_start = memory_start.view(inputs.size(0),
                                         self.memory_size, self.memory_dim)
        memory = torch.cat((memory_start, memory), dim=1)
        memories = self._unfold_memory(memory)
        memories = self.prenet(memories)

        self._init_states(inputs, mask=mask)
        self.attention.init_states(inputs)

        outputs, stop_tokens, alignments = [], [], []
        while len(outputs) < memories.size(0) - 1:
            memory = memories[len(outputs)]
            mel_output, stop_token, attention_weights = self.decode(memory)
            outputs += [mel_output]
            stop_tokens += [stop_token]
            alignments += [attention_weights]

        outputs, stop_tokens, alignments = self._parse_outputs(
            outputs, stop_tokens, alignments)

        return outputs, stop_tokens, alignments

    def inference(self, inputs):
        memory = self.get_memory_start_frame(inputs)
        self._init_states(inputs, mask=None)

        self.attention.init_win_idx()
        self.attention.init_states(inputs)

        outputs, stop_tokens, alignments, t = [], [], [], 0
        stop_flags = [True, False, False]
        stop_count = 0
        while True:
            processed_memory = self.prenet(memory)
            output, stop_token, alignment = self.decode(processed_memory)
            stop_token = torch.sigmoid(stop_token.data)
            outputs += [output]
            stop_tokens += [stop_token]
            alignments += [alignment]
            memory = self._update_memory(memory, outputs[-1])

            stop_flags[0] = stop_flags[0] or stop_token > 0.5
            stop_flags[1] = stop_flags[1] or (alignment[0, -2:].sum() > 0.8
                                              and t > inputs.shape[1])
            stop_flags[2] = t > inputs.shape[1] * 2
            if all(stop_flags):
                stop_count += 1
                if stop_count > 20:
                    break
            elif len(outputs) == self.max_decoder_steps:
                print("   | > Decoder stopped with 'max_decoder_steps")
                break

            t += 1

        outputs, stop_tokens, alignments = self._parse_outputs(
            outputs, stop_tokens, alignments)

        return outputs, stop_tokens, alignments

    def inference_truncated(self, inputs):
        """
        Preserve decoder states for continuous inference
        """
        if self.memory_truncated is None:
            self.memory_truncated = self.get_memory_start_frame(inputs)
            self._init_states(inputs, mask=None, keep_states=False)
        else:
            self._init_states(inputs, mask=None, keep_states=True)

        self.attention.init_win_idx()
        self.attention.init_states(inputs)
        outputs, stop_tokens, alignments, t = [], [], [], 0
        stop_flags = [True, False, False]
        stop_count = 0
        while True:
            memory = self.prenet(self.memory_truncated)
            mel_output, stop_token, alignment = self.decode(memory)
            stop_token = torch.sigmoid(stop_token.data)
            outputs += [mel_output]
            stop_tokens += [stop_token]
            alignments += [alignment]
            self.memory_truncated = self._update_memory(self.memory_truncated,
                                                        outputs[-1])

            stop_flags[0] = stop_flags[0] or stop_token > 0.5
            stop_flags[1] = stop_flags[1] or (alignment[0, -2:].sum() > 0.8
                                              and t > inputs.shape[1])
            stop_flags[2] = t > inputs.shape[1] * 2
            if all(stop_flags):
                stop_count += 1
                if stop_count > 20:
                    break
            elif len(outputs) == self.max_decoder_steps:
                print("   | > Decoder stopped with 'max_decoder_steps")
                break

            t += 1

        outputs, stop_tokens, alignments = self._parse_outputs(
            outputs, stop_tokens, alignments)

        return outputs, stop_tokens, alignments

    def inference_step(self, inputs, t, memory=None):
        """
        For debug purposes
        """
        if t == 0:
            memory = self.get_memory_start_frame(inputs)
            self._init_states(inputs, mask=None)

        memory = self.prenet(memory)
        mel_output, stop_token, alignment = self.decode(memory)
        stop_token = torch.sigmoid(stop_token.data)
        memory = mel_output
        return mel_output, stop_token, alignment<|MERGE_RESOLUTION|>--- conflicted
+++ resolved
@@ -146,13 +146,8 @@
                 bias=True,
                 init_gain='sigmoid'))
 
-<<<<<<< HEAD
         self.attention_rnn_init = nn.Embedding(1, self.query_dim)
-        self.go_frame_init = nn.Embedding(1, self.mel_channels * r)
-=======
-        self.attention_rnn_init = nn.Embedding(1, self.attention_rnn_dim)
         self.memory_init = nn.Embedding(1, self.memory_dim * self.memory_size)
->>>>>>> 76a4fb78
         self.decoder_rnn_inits = nn.Embedding(1, self.decoder_rnn_dim)
         self.memory_truncated = None
 
@@ -253,12 +248,8 @@
             stop_token = self.stopnet(stopnet_input.detach())
         else:
             stop_token = self.stopnet(stopnet_input)
-<<<<<<< HEAD
+        stop_token = stop_token.squeeze(1)
         return decoder_output, stop_token, self.attention.attention_weights
-=======
-        stop_token = stop_token.squeeze(1)
-        return decoder_output, stop_token, self.attention_layer.attention_weights
->>>>>>> 76a4fb78
 
     def forward(self, inputs, memory, mask):
         memory_start = self.get_memory_start_frame(inputs)
