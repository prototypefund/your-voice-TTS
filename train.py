import argparse
import os
import sys
import time
import traceback

import numpy as np
import torch
import torch.nn as nn
from torch import optim
from torch.utils.data import DataLoader

from datasets.TTSDataset import MyDataset
from distribute import (DistributedSampler, apply_gradient_allreduce,
                        init_distributed, reduce_tensor)
from layers.losses import L1LossMasked, MSELossMasked
from utils.audio import AudioProcessor
from utils.generic_utils import (NoamLR, check_update, count_parameters,
                                 create_experiment_folder, get_git_branch,
                                 load_config, remove_experiment_folder,
                                 save_best_model, save_checkpoint, weight_decay,
                                 set_init_dict, copy_config_file, setup_model,
                                 split_dataset)
from utils.logger import Logger
from utils.speakers import load_speaker_mapping, save_speaker_mapping, \
    get_speakers
from utils.synthesis import synthesis
from utils.text.symbols import phonemes, symbols
from utils.visual import plot_alignment, plot_spectrogram
from datasets.preprocess import get_preprocessor_by_name

torch.backends.cudnn.enabled = True
torch.backends.cudnn.benchmark = False
torch.manual_seed(54321)
use_cuda = torch.cuda.is_available()
num_gpus = torch.cuda.device_count()
print(" > Using CUDA: ", use_cuda)
print(" > Number of GPUs: ", num_gpus)


def setup_loader(ap, is_val=False, verbose=False):
    global meta_data_train
    global meta_data_eval
    if "meta_data_train" not in globals():
        if c.meta_file_train is not None:
            meta_data_train = get_preprocessor_by_name(c.dataset)(c.data_path, c.meta_file_train)
        else:
            meta_data_train = get_preprocessor_by_name(c.dataset)(c.data_path)
    if "meta_data_eval" not in globals() and c.run_eval:
        if c.meta_file_val is not None:
            meta_data_eval = get_preprocessor_by_name(c.dataset)(c.data_path, c.meta_file_val)
        else:
            meta_data_eval, meta_data_train = split_dataset(meta_data_train)
    if is_val and not c.run_eval:
        loader = None
    else:
        dataset = MyDataset(
            c.r,
            c.text_cleaner,
            meta_data=meta_data_eval if is_val else meta_data_train,
            ap=ap,
            batch_group_size=0 if is_val else c.batch_group_size * c.batch_size,
            min_seq_len=c.min_seq_len,
            max_seq_len=c.max_seq_len,
            phoneme_cache_path=c.phoneme_cache_path,
            use_phonemes=c.use_phonemes,
            phoneme_language=c.phoneme_language,
            enable_eos_bos=c.enable_eos_bos_chars,
            verbose=verbose)
        sampler = DistributedSampler(dataset) if num_gpus > 1 else None
        loader = DataLoader(
            dataset,
            batch_size=c.eval_batch_size if is_val else c.batch_size,
            shuffle=False,
            collate_fn=dataset.collate_fn,
            drop_last=False,
            sampler=sampler,
            num_workers=c.num_val_loader_workers
            if is_val else c.num_loader_workers,
            pin_memory=False)
    return loader


def train(model, criterion, criterion_st, optimizer, optimizer_st, scheduler,
          ap, epoch):
    data_loader = setup_loader(ap, is_val=False, verbose=(epoch == 0))
    if c.use_speaker_embedding:
        speaker_mapping = load_speaker_mapping(OUT_PATH)
    model.train()
    epoch_time = 0
    postnet_losses = []
    decoder_losses = []
    stop_losses = []
    step_times = []
    print("\n > Epoch {}/{}".format(epoch, c.epochs), flush=True)
    batch_n_iter = int(len(data_loader.dataset) / (c.batch_size * num_gpus))
    for num_iter, data in enumerate(data_loader):
        start_time = time.time()

        # setup input data
        text_input = data[0]
        text_lengths = data[1]
        speaker_names = data[2]
        linear_input = data[3] if c.model in ["Tacotron", "TacotronGST"] else None
        mel_input = data[4]
        mel_lengths = data[5]
        stop_targets = data[6]
        avg_text_length = torch.mean(text_lengths.float())
        avg_spec_length = torch.mean(mel_lengths.float())

        if c.use_speaker_embedding:
            speaker_ids = [speaker_mapping[speaker_name]
                           for speaker_name in speaker_names]
            speaker_ids = torch.LongTensor(speaker_ids)
        else:
            speaker_ids = None

        # set stop targets view, we predict a single stop token per r frames prediction
        stop_targets = stop_targets.view(text_input.shape[0],
                                         stop_targets.size(1) // c.r, -1)
        stop_targets = (stop_targets.sum(2) > 0.0).unsqueeze(2).float().squeeze(2)

        current_step = num_iter + args.restore_step + \
            epoch * len(data_loader) + 1

        # setup lr
        if c.lr_decay:
            scheduler.step()
        optimizer.zero_grad()
        if optimizer_st:
            optimizer_st.zero_grad()

        # dispatch data to GPU
        if use_cuda:
            text_input = text_input.cuda(non_blocking=True)
            text_lengths = text_lengths.cuda(non_blocking=True)
            mel_input = mel_input.cuda(non_blocking=True)
            mel_lengths = mel_lengths.cuda(non_blocking=True)
            linear_input = linear_input.cuda(non_blocking=True) if c.model in ["Tacotron", "TacotronGST"] else None
            stop_targets = stop_targets.cuda(non_blocking=True)
            if speaker_ids is not None:
                speaker_ids = speaker_ids.cuda(non_blocking=True)

        # forward pass model
        decoder_output, postnet_output, alignments, stop_tokens = model(
            text_input, text_lengths, mel_input, speaker_ids=speaker_ids)

        # loss computation
        stop_loss = criterion_st(stop_tokens, stop_targets) if c.stopnet else torch.zeros(1)
        if c.loss_masking:
            decoder_loss = criterion(decoder_output, mel_input, mel_lengths)
            if c.model in ["Tacotron", "TacotronGST"]:
                postnet_loss = criterion(postnet_output, linear_input, mel_lengths)
            else:
                postnet_loss = criterion(postnet_output, mel_input, mel_lengths)
        else:
            decoder_loss = criterion(decoder_output, mel_input)
            if c.model in ["Tacotron", "TacotronGST"]:
                postnet_loss = criterion(postnet_output, linear_input)
            else:
                postnet_loss = criterion(postnet_output, mel_input)
        loss = decoder_loss + postnet_loss
        if not c.separate_stopnet and c.stopnet:
            loss += c.stop_loss_adjustment * stop_loss

        loss.backward()
        optimizer, current_lr = weight_decay(optimizer, c.wd)
        grad_norm, _ = check_update(model, c.grad_clip)
        optimizer.step()

        # backpass and check the grad norm for stop loss
        if c.separate_stopnet:
            stop_loss.backward()
            optimizer_st, _ = weight_decay(optimizer_st, c.wd)
            grad_norm_st, _ = check_update(model.decoder.stopnet, 1.0)
            optimizer_st.step()
        else:
            grad_norm_st = 0

        step_time = time.time() - start_time
        epoch_time += step_time

        # aggregate losses from processes
        if num_gpus > 1:
            postnet_loss = reduce_tensor(postnet_loss.data, num_gpus)
            decoder_loss = reduce_tensor(decoder_loss.data, num_gpus)
            loss = reduce_tensor(loss.data, num_gpus)
            stop_loss = reduce_tensor(stop_loss.data, num_gpus) if c.stopnet else stop_loss

        postnet_losses.append(float(postnet_loss.item()))
        decoder_losses.append(float(decoder_loss.item()))
        stop_losses.append(stop_loss if isinstance(stop_loss, float) else float(
            stop_loss.item()))
        step_times.append(step_time)

        if current_step % c.print_step == 0:
            print(
                "   | > Step:{}/{}  GlobalStep:{}"
                "PostnetLoss:{:.5f}  "
                "DecoderLoss:{:.5f}  StopLoss:{:.5f}  GradNorm:{:.5f}  "
                "GradNormST:{:.5f}  AvgTextLen:{:.1f}  AvgSpecLen:{:.1f}  "
                "StepTime:{:.2f}  LR:{:.6f}".format(
                    num_iter, batch_n_iter, current_step,
                    np.mean(postnet_losses[-c.print_step:]),
                    np.mean(decoder_losses[-c.print_step:]),
                    np.mean(stop_losses[-c.print_step:]),
                    grad_norm, grad_norm_st, avg_text_length,
                    avg_spec_length, np.mean(step_times[-c.print_step:]),
                    current_lr),
                flush=True)

        if args.rank == 0:
            if current_step % c.print_step == 0:
            # Plot Training Iter Stats
                iter_stats = {"ma_loss_postnet": np.mean(postnet_losses[-c.print_step:]),
                            "ma_loss_decoder": np.mean(decoder_losses[-c.print_step:]),
                            "ma_stop_loss": np.mean(stop_losses[-c.print_step:]),
                            "lr": current_lr,
                            "grad_norm": grad_norm,
                            "grad_norm_st": grad_norm_st,
                            "ma_step_time": np.mean(step_times[-c.print_step:])}
                tb_logger.tb_train_iter_stats(current_step, iter_stats)

            if current_step % c.save_step == 0:
                if c.checkpoint:
                    # save model
                    save_checkpoint(model, optimizer, optimizer_st,
                                    postnet_loss.item(), OUT_PATH, current_step,
                                    epoch)

                # Diagnostic visualizations
                const_spec = postnet_output[0].data.cpu().numpy()
                gt_spec = linear_input[0].data.cpu().numpy() if c.model in ["Tacotron", "TacotronGST"] else  mel_input[0].data.cpu().numpy()
                align_img = alignments[0].data.cpu().numpy()

                figures = {
                    "prediction": plot_spectrogram(const_spec, ap),
                    "ground_truth": plot_spectrogram(gt_spec, ap),
                    "alignment": plot_alignment(align_img)
                }
                tb_logger.tb_train_figures(current_step, figures)

                # Sample audio
                if c.model in ["Tacotron", "TacotronGST"]:
                    train_audio = ap.inv_spectrogram(const_spec.T)
                else:
                    train_audio = ap.inv_mel_spectrogram(const_spec.T)
                tb_logger.tb_train_audios(current_step,
                                          {'TrainAudio': train_audio},
                                          c.audio["sample_rate"])

    total_losses = [decoder_losses[i] + postnet_losses[i] + stop_losses[i]
                    for i in range(len(postnet_losses))]

    # print epoch stats
    print(
        "   | > EPOCH END -- GlobalStep:{}  AvgTotalLoss:{:.5f}  "
        "AvgPostnetLoss:{:.5f}  AvgDecoderLoss:{:.5f}  "
        "AvgStopLoss:{:.5f}  EpochTime:{:.2f}  "
        "AvgStepTime:{:.2f}".format(current_step, np.mean(total_losses),
                                    np.mean(postnet_losses),
                                    np.mean(decoder_losses),
                                    np.mean(stop_losses),
                                    epoch_time,
                                    np.mean(step_times)),
        flush=True)

    # Plot Epoch Stats
    if args.rank == 0:
        # Plot Training Epoch Stats
        epoch_stats = {"loss_postnet": np.mean(postnet_losses),
                    "loss_decoder": np.mean(decoder_losses),
                    "stop_loss": np.mean(stop_losses),
                    "epoch_time": epoch_time}
        tb_logger.tb_train_epoch_stats(current_step, epoch_stats)
        if c.tb_model_param_stats:
            tb_logger.tb_model_weights(model, current_step)

    return np.mean(postnet_losses), current_step


def evaluate(model, criterion, criterion_st, ap, current_step, epoch):
    data_loader = setup_loader(ap, is_val=True)
    if c.use_speaker_embedding:
        speaker_mapping = load_speaker_mapping(OUT_PATH)
    model.eval()
    epoch_time = 0
    avg_postnet_loss = 0
    avg_decoder_loss = 0
    avg_stop_loss = 0
    print("\n > Validation")
    if c.test_sentences_file is None:
        test_sentences = [
            "Am Ende gibt es nur einen Verlierer: die SPD. Die Sozialdemokraten haben mit ihrem 'Nein' zu Ursula von der Leyen weder sich noch dem Spitzenkandidatenprinzip geholfen.",
            "In Kitas, Schulen und Asylunterkünften soll künftig ein Impfschutz verpflichtend sein, auch für Angestellte.",
            "Es tut mir leid Thomas, aber ich kann das leider nicht tun.",
            "Auf den sieben Robbenklippen sitzen sieben Robbensippen, die sich in die Rippen stippen, bis sie von den Klippen kippen.",
            "Ich esse meine Suppe nicht! Nein, meine Suppe ess' ich nicht!"
            "Hallo Frau Peters, ich bin Herr Müller."
        ]
    else:
        with open(c.test_sentences_file, "r") as f:
            test_sentences = [s.strip() for s in f.readlines()]
    with torch.no_grad():
        if data_loader is not None:
            for num_iter, data in enumerate(data_loader):
                start_time = time.time()

                # setup input data
                text_input = data[0]
                text_lengths = data[1]
                speaker_names = data[2]
                linear_input = data[3] if c.model in ["Tacotron", "TacotronGST"] else None
                mel_input = data[4]
                mel_lengths = data[5]
                stop_targets = data[6]

                if c.use_speaker_embedding:
                    speaker_ids = [speaker_mapping[speaker_name]
                                   for speaker_name in speaker_names]
                    speaker_ids = torch.LongTensor(speaker_ids)
                else:
                    speaker_ids = None

                # set stop targets view, we predict a single stop token per r frames prediction
                stop_targets = stop_targets.view(text_input.shape[0],
                                                 stop_targets.size(1) // c.r,
                                                 -1)
                stop_targets = (stop_targets.sum(2) > 0.0).unsqueeze(2).float().squeeze(2)

                # dispatch data to GPU
                if use_cuda:
                    text_input = text_input.cuda()
                    mel_input = mel_input.cuda()
                    mel_lengths = mel_lengths.cuda()
                    linear_input = linear_input.cuda() if c.model in ["Tacotron", "TacotronGST"] else None
                    stop_targets = stop_targets.cuda()
                    if speaker_ids is not None:
                        speaker_ids = speaker_ids.cuda()

                # forward pass
                decoder_output, postnet_output, alignments, stop_tokens =\
                    model.forward(text_input, text_lengths, mel_input,
                                  speaker_ids=speaker_ids)

                # loss computation
                stop_loss = criterion_st(stop_tokens, stop_targets) if c.stopnet else torch.zeros(1)
                if c.loss_masking:
                    decoder_loss = criterion(decoder_output, mel_input, mel_lengths)
                    if c.model in ["Tacotron", "TacotronGST"]:
                        postnet_loss = criterion(postnet_output, linear_input, mel_lengths)
                    else:
                        postnet_loss = criterion(postnet_output, mel_input, mel_lengths)
                else:
                    decoder_loss = criterion(decoder_output, mel_input)
                    if c.model in ["Tacotron", "TacotronGST"]:
                        postnet_loss = criterion(postnet_output, linear_input)
                    else:
                        postnet_loss = criterion(postnet_output, mel_input)
                loss = decoder_loss + postnet_loss + stop_loss

                step_time = time.time() - start_time
                epoch_time += step_time

                if num_iter % c.print_step == 0:
                    print(
                        "   | > TotalLoss: {:.5f}   PostnetLoss: {:.5f}   DecoderLoss:{:.5f}  "
                        "StopLoss: {:.5f}  ".format(loss.item(),
                                                    postnet_loss.item(),
                                                    decoder_loss.item(),
                                                    stop_loss.item()),
                        flush=True)

                # aggregate losses from processes
                if num_gpus > 1:
                    postnet_loss = reduce_tensor(postnet_loss.data, num_gpus)
                    decoder_loss = reduce_tensor(decoder_loss.data, num_gpus)
                    if c.stopnet:
                        stop_loss = reduce_tensor(stop_loss.data, num_gpus)

                avg_postnet_loss += float(postnet_loss.item())
                avg_decoder_loss += float(decoder_loss.item())
                avg_stop_loss += stop_loss.item()

            if args.rank == 0:
                # Diagnostic visualizations
                idx = np.random.randint(mel_input.shape[0])
                const_spec = postnet_output[idx].data.cpu().numpy()
                gt_spec = linear_input[idx].data.cpu().numpy() if c.model in ["Tacotron", "TacotronGST"] else  mel_input[idx].data.cpu().numpy()
                align_img = alignments[idx].data.cpu().numpy()

                eval_figures = {
                    "prediction": plot_spectrogram(const_spec, ap),
                    "ground_truth": plot_spectrogram(gt_spec, ap),
                    "alignment": plot_alignment(align_img)
                }
                tb_logger.tb_eval_figures(current_step, eval_figures)

                # Sample audio
                if c.model in ["Tacotron", "TacotronGST"]:
                    eval_audio = ap.inv_spectrogram(const_spec.T)
                else:
                    eval_audio = ap.inv_mel_spectrogram(const_spec.T)
                tb_logger.tb_eval_audios(current_step, {"ValAudio": eval_audio}, c.audio["sample_rate"])

                # compute average losses
                avg_postnet_loss /= (num_iter + 1)
                avg_decoder_loss /= (num_iter + 1)
                avg_stop_loss /= (num_iter + 1)

                # Plot Validation Stats
                epoch_stats = {"loss_postnet": avg_postnet_loss,
                               "loss_decoder": avg_decoder_loss,
                               "stop_loss": avg_stop_loss}
                tb_logger.tb_eval_stats(current_step, epoch_stats)

    if args.rank == 0 and epoch > c.test_delay_epochs:
        # test sentences
        test_audios = {}
        test_figures = {}
        print(" | > Synthesizing test sentences")
<<<<<<< HEAD
        if c.use_speaker_embedding:
            speaker_mapping = load_speaker_mapping(OUT_PATH)
            for speaker_name, speaker_id in speaker_mapping.items():
                for idx, test_sentence in enumerate(test_sentences):
                    try:
                        wav, alignment, decoder_output, postnet_output, \
                        stop_tokens = synthesis(
                            model, test_sentence, c, use_cuda, ap,
                            speaker_id=speaker_id)
                        file_path = os.path.join(AUDIO_PATH, str(current_step))
                        os.makedirs(file_path, exist_ok=True)
                        file_path = os.path.join(file_path,
                                                 "TestSentence_{}-{}.wav".format(
                                                     speaker_name, idx))
                        ap.save_wav(wav, file_path)
                        test_audios['{}-{}-audio'.format(speaker_name, idx)] = wav
                        test_figures[
                            '{}-{}-prediction'.format(speaker_name, idx)] = plot_spectrogram(
                            postnet_output, ap)
                        test_figures[
                            '{}-{}-alignment'.format(speaker_name, idx)] = plot_alignment(
                            alignment)
                    except:
                        print(" !! Error creating Test Sentence -", idx)
                        traceback.print_exc()
        else:
            speaker_id = None
            for idx, test_sentence in enumerate(test_sentences):
                try:
                    wav, alignment, decoder_output, postnet_output, stop_tokens = synthesis(
                        model, test_sentence, c, use_cuda, ap,
                        speaker_id=speaker_id)
                    file_path = os.path.join(AUDIO_PATH, str(current_step))
                    os.makedirs(file_path, exist_ok=True)
                    file_path = os.path.join(file_path,
                                             "TestSentence_{}.wav".format(idx))
                    ap.save_wav(wav, file_path)
                    test_audios['{}-audio'.format(idx)] = wav
                    test_figures['{}-prediction'.format(idx)] = plot_spectrogram(postnet_output, ap)
                    test_figures['{}-alignment'.format(idx)] = plot_alignment(alignment)
                except:
                    print(" !! Error creating Test Sentence -", idx)
                    traceback.print_exc()
=======
        speaker_id = 0 if c.use_speaker_embedding else None
        style_wav = c.get("style_wav_for_test")
        for idx, test_sentence in enumerate(test_sentences):
            try:
                wav, alignment, decoder_output, postnet_output, stop_tokens = synthesis(
                    model, test_sentence, c, use_cuda, ap,
                    speaker_id=speaker_id,
                    style_wav=style_wav)
                file_path = os.path.join(AUDIO_PATH, str(current_step))
                os.makedirs(file_path, exist_ok=True)
                file_path = os.path.join(file_path,
                                         "TestSentence_{}.wav".format(idx))
                ap.save_wav(wav, file_path)
                test_audios['{}-audio'.format(idx)] = wav
                test_figures['{}-prediction'.format(idx)] = plot_spectrogram(postnet_output, ap)
                test_figures['{}-alignment'.format(idx)] = plot_alignment(alignment)
            except:
                print(" !! Error creating Test Sentence -", idx)
                traceback.print_exc()
>>>>>>> 4a23354d
        tb_logger.tb_test_audios(current_step, test_audios, c.audio['sample_rate'])
        tb_logger.tb_test_figures(current_step, test_figures)
    return avg_postnet_loss


#FIXME: move args definition/parsing inside of main?
def main(args): #pylint: disable=redefined-outer-name
    # Audio processor
    ap = AudioProcessor(**c.audio)

    # DISTRUBUTED
    if num_gpus > 1:
        init_distributed(args.rank, num_gpus, args.group_id,
                         c.distributed["backend"], c.distributed["url"])
    num_chars = len(phonemes) if c.use_phonemes else len(symbols)

    if c.use_speaker_embedding:
        speakers = get_speakers(c.data_path, c.meta_file_train, c.dataset)
        if args.restore_path:
            prev_out_path = os.path.dirname(args.restore_path)
            speaker_mapping = load_speaker_mapping(prev_out_path)
            assert all([speaker in speaker_mapping
                        for speaker in speakers]), "As of now you, you cannot " \
                                                   "introduce new speakers to " \
                                                   "a previously trained model."
        else:
            speaker_mapping = {name: i
                               for i, name in enumerate(speakers)}
        save_speaker_mapping(OUT_PATH, speaker_mapping)
        num_speakers = len(speaker_mapping)
        print("Training with {} speakers: {}".format(num_speakers,
                                                     ", ".join(speakers)))
    else:
        num_speakers = 0

    model = setup_model(num_chars, num_speakers, c)

    print(" | > Num output units : {}".format(ap.num_freq), flush=True)

    optimizer = optim.Adam(model.parameters(), lr=c.lr, weight_decay=0)
    if c.stopnet and c.separate_stopnet:
        optimizer_st = optim.Adam(
            model.decoder.stopnet.parameters(), lr=c.lr, weight_decay=0)
    else:
        optimizer_st = None

    if c.loss_masking:
        criterion = L1LossMasked() if c.model in ["Tacotron", "TacotronGST"] else MSELossMasked()
    else:
        criterion = nn.L1Loss() if c.model in ["Tacotron", "TacotronGST"] else nn.MSELoss()
    criterion_st = nn.BCEWithLogitsLoss() if c.stopnet else None

    if args.restore_path:
        checkpoint = torch.load(args.restore_path)
        try:
            # TODO: fix optimizer init, model.cuda() needs to be called before
            # optimizer restore
            # optimizer.load_state_dict(checkpoint['optimizer'])
            if c.reinit_layers:
                raise RuntimeError
            model.load_state_dict(checkpoint['model'])
        except:
            print(" > Partial model initialization.")
            model_dict = model.state_dict()
            model_dict = set_init_dict(model_dict, checkpoint, c)
            model.load_state_dict(model_dict)
            del model_dict
        for group in optimizer.param_groups:
            group['lr'] = c.lr
        print(
            " > Model restored from step %d" % checkpoint['step'], flush=True)
        args.restore_step = checkpoint['step']
    else:
        args.restore_step = 0

    if use_cuda:
        model = model.cuda()
        criterion.cuda()
        if criterion_st:
            criterion_st.cuda()

    # DISTRUBUTED
    if num_gpus > 1:
        model = apply_gradient_allreduce(model)

    if c.lr_decay:
        scheduler = NoamLR(
            optimizer,
            warmup_steps=c.warmup_steps,
            last_epoch=args.restore_step - 1)
    else:
        scheduler = None

    num_params = count_parameters(model)
    print("\n > Model has {} parameters".format(num_params), flush=True)

    if 'best_loss' not in locals():
        best_loss = float('inf')

    for epoch in range(0, c.epochs):
        train_loss, current_step = train(model, criterion, criterion_st,
                                         optimizer, optimizer_st, scheduler,
                                         ap, epoch)
        val_loss = evaluate(model, criterion, criterion_st, ap, current_step, epoch)
        print(
            " | > Training Loss: {:.5f}   Validation Loss: {:.5f}".format(
                train_loss, val_loss),
            flush=True)
        target_loss = train_loss
        if c.run_eval:
            target_loss = val_loss
        best_loss = save_best_model(model, optimizer, target_loss, best_loss,
                                    OUT_PATH, current_step, epoch)


if __name__ == '__main__':
    parser = argparse.ArgumentParser()
    parser.add_argument(
        '--restore_path',
        type=str,
        help='Path to model outputs (checkpoint, tensorboard etc.).',
        default=0)
    parser.add_argument(
        '--config_path',
        type=str,
        help='Path to config file for training.',
    )
    parser.add_argument(
        '--debug',
        type=bool,
        default=True,
        help='Do not verify commit integrity to run training.')
    parser.add_argument(
        '--data_path',
        type=str,
        default='',
        help='Defines the data path. It overwrites config.json.')
    parser.add_argument(
        '--output_path',
        type=str,
        help='path for training outputs.',
        default='')
    parser.add_argument(
        '--output_folder',
        type=str,
        default='',
        help='folder name for traning outputs.'
    )

    # DISTRUBUTED
    parser.add_argument(
        '--rank',
        type=int,
        default=0,
        help='DISTRIBUTED: process rank for distributed training.')
    parser.add_argument(
        '--group_id',
        type=str,
        default="",
        help='DISTRIBUTED: process group id.')
    args = parser.parse_args()

    # setup output paths and read configs
    c = load_config(args.config_path)
    _ = os.path.dirname(os.path.realpath(__file__))
    if args.data_path != '':
        c.data_path = args.data_path

    if args.output_path == '':
        OUT_PATH = os.path.join(_, c.output_path)
    else:
        OUT_PATH = args.output_path

    if args.group_id == '' and args.output_folder == '':
        OUT_PATH = create_experiment_folder(OUT_PATH, c.run_name, args.debug)
    else:
        OUT_PATH = os.path.join(OUT_PATH, args.output_folder)

    AUDIO_PATH = os.path.join(OUT_PATH, 'test_audios')

    if args.rank == 0:
        os.makedirs(AUDIO_PATH, exist_ok=True)
        new_fields = {}
        if args.restore_path:
            new_fields["restore_path"] = args.restore_path
        new_fields["github_branch"] = get_git_branch()
        copy_config_file(args.config_path, os.path.join(OUT_PATH, 'config.json'), new_fields)
        os.chmod(AUDIO_PATH, 0o775)
        os.chmod(OUT_PATH, 0o775)

    if args.rank == 0:
        LOG_DIR = OUT_PATH
        tb_logger = Logger(LOG_DIR)

    try:
        main(args)
    except KeyboardInterrupt:
        remove_experiment_folder(OUT_PATH)
        try:
            sys.exit(0)
        except SystemExit:
            os._exit(0) #pylint: disable=protected-access
    except Exception: #pylint: disable=broad-except
        remove_experiment_folder(OUT_PATH)
        traceback.print_exc()
        sys.exit(1)<|MERGE_RESOLUTION|>--- conflicted
+++ resolved
@@ -419,7 +419,8 @@
         test_audios = {}
         test_figures = {}
         print(" | > Synthesizing test sentences")
-<<<<<<< HEAD
+        style_wav = c.get("style_wav_for_test")
+
         if c.use_speaker_embedding:
             speaker_mapping = load_speaker_mapping(OUT_PATH)
             for speaker_name, speaker_id in speaker_mapping.items():
@@ -428,7 +429,8 @@
                         wav, alignment, decoder_output, postnet_output, \
                         stop_tokens = synthesis(
                             model, test_sentence, c, use_cuda, ap,
-                            speaker_id=speaker_id)
+                            speaker_id=speaker_id,
+                            style_wav=style_wav)
                         file_path = os.path.join(AUDIO_PATH, str(current_step))
                         os.makedirs(file_path, exist_ok=True)
                         file_path = os.path.join(file_path,
@@ -449,9 +451,11 @@
             speaker_id = None
             for idx, test_sentence in enumerate(test_sentences):
                 try:
-                    wav, alignment, decoder_output, postnet_output, stop_tokens = synthesis(
+                    wav, alignment, decoder_output, postnet_output, \
+                    stop_tokens = synthesis(
                         model, test_sentence, c, use_cuda, ap,
-                        speaker_id=speaker_id)
+                        speaker_id=speaker_id,
+                        style_wav=style_wav)
                     file_path = os.path.join(AUDIO_PATH, str(current_step))
                     os.makedirs(file_path, exist_ok=True)
                     file_path = os.path.join(file_path,
@@ -463,27 +467,6 @@
                 except:
                     print(" !! Error creating Test Sentence -", idx)
                     traceback.print_exc()
-=======
-        speaker_id = 0 if c.use_speaker_embedding else None
-        style_wav = c.get("style_wav_for_test")
-        for idx, test_sentence in enumerate(test_sentences):
-            try:
-                wav, alignment, decoder_output, postnet_output, stop_tokens = synthesis(
-                    model, test_sentence, c, use_cuda, ap,
-                    speaker_id=speaker_id,
-                    style_wav=style_wav)
-                file_path = os.path.join(AUDIO_PATH, str(current_step))
-                os.makedirs(file_path, exist_ok=True)
-                file_path = os.path.join(file_path,
-                                         "TestSentence_{}.wav".format(idx))
-                ap.save_wav(wav, file_path)
-                test_audios['{}-audio'.format(idx)] = wav
-                test_figures['{}-prediction'.format(idx)] = plot_spectrogram(postnet_output, ap)
-                test_figures['{}-alignment'.format(idx)] = plot_alignment(alignment)
-            except:
-                print(" !! Error creating Test Sentence -", idx)
-                traceback.print_exc()
->>>>>>> 4a23354d
         tb_logger.tb_test_audios(current_step, test_audios, c.audio['sample_rate'])
         tb_logger.tb_test_figures(current_step, test_figures)
     return avg_postnet_loss
