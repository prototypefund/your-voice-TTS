import argparse
import os
import sys
import time
import traceback

import numpy as np
import torch
import torch.nn as nn
from torch import optim
from torch.utils.data import DataLoader

from datasets.TTSDataset import MyDataset
from distribute import (DistributedSampler, apply_gradient_allreduce,
                        init_distributed, reduce_tensor)
from layers.losses import L1LossMasked, MSELossMasked
from utils.audio import AudioProcessor
from utils.generic_utils import (NoamLR, check_update, count_parameters,
                                 create_experiment_folder, get_git_branch,
                                 load_config, remove_experiment_folder,
                                 save_best_model, save_checkpoint, weight_decay,
                                 set_init_dict, copy_config_file, setup_model,
                                 split_dataset)
from utils.logger import Logger
from utils.speakers import load_speaker_mapping, save_speaker_mapping, \
    get_speakers
from utils.synthesis import synthesis
from utils.text.symbols import phonemes, symbols
from utils.visual import plot_alignment, plot_spectrogram
from datasets.preprocess import get_preprocessor_by_name

torch.backends.cudnn.enabled = True
torch.backends.cudnn.benchmark = False
torch.manual_seed(54321)
use_cuda = torch.cuda.is_available()
num_gpus = torch.cuda.device_count()
print(" > Using CUDA: ", use_cuda)
print(" > Number of GPUs: ", num_gpus)


def setup_loader(ap, is_val=False, verbose=False):
    global meta_data_train
    global meta_data_eval
    if "meta_data_train" not in globals():
        if c.meta_file_train is not None:
            meta_data_train = get_preprocessor_by_name(c.dataset)(c.data_path, c.meta_file_train)
        else:
            meta_data_train = get_preprocessor_by_name(c.dataset)(c.data_path)
    if "meta_data_eval" not in globals() and c.run_eval:
        if c.meta_file_val is not None:
            meta_data_eval = get_preprocessor_by_name(c.dataset)(c.data_path, c.meta_file_val)
        else:
            meta_data_eval, meta_data_train = split_dataset(meta_data_train)
    if is_val and not c.run_eval:
        loader = None
    else:
        dataset = MyDataset(
            c.r,
            c.text_cleaner,
            meta_data=meta_data_eval if is_val else meta_data_train,
            ap=ap,
            batch_group_size=0 if is_val else c.batch_group_size * c.batch_size,
            min_seq_len=c.min_seq_len,
            max_seq_len=c.max_seq_len,
            phoneme_cache_path=c.phoneme_cache_path,
            use_phonemes=c.use_phonemes,
            phoneme_language=c.phoneme_language,
            enable_eos_bos=c.enable_eos_bos_chars,
            verbose=verbose)
        sampler = DistributedSampler(dataset) if num_gpus > 1 else None
        loader = DataLoader(
            dataset,
            batch_size=c.eval_batch_size if is_val else c.batch_size,
            shuffle=False,
            collate_fn=dataset.collate_fn,
            drop_last=False,
            sampler=sampler,
            num_workers=c.num_val_loader_workers
            if is_val else c.num_loader_workers,
            pin_memory=False)
    return loader


def train(model, criterion, criterion_st, optimizer, optimizer_st, scheduler,
          ap, epoch):
    data_loader = setup_loader(ap, is_val=False, verbose=(epoch == 0))
    if c.use_speaker_embedding:
        speaker_mapping = load_speaker_mapping(OUT_PATH)
    model.train()
    epoch_time = 0
    postnet_losses = []
    decoder_losses = []
    stop_losses = []
    step_times = []
    print("\n > Epoch {}/{}".format(epoch, c.epochs), flush=True)
    batch_n_iter = int(len(data_loader.dataset) / (c.batch_size * num_gpus))
    for num_iter, data in enumerate(data_loader):
        start_time = time.time()

        # setup input data
        text_input = data[0]
        text_lengths = data[1]
        speaker_names = data[2]
        linear_input = data[3] if c.model in ["Tacotron", "TacotronGST"] else None
        mel_input = data[4]
        mel_lengths = data[5]
        stop_targets = data[6]
        avg_text_length = torch.mean(text_lengths.float())
        avg_spec_length = torch.mean(mel_lengths.float())

        if c.use_speaker_embedding:
            speaker_ids = [speaker_mapping[speaker_name]
                           for speaker_name in speaker_names]
            speaker_ids = torch.LongTensor(speaker_ids)
        else:
            speaker_ids = None

        # set stop targets view, we predict a single stop token per r frames prediction
        stop_targets = stop_targets.view(text_input.shape[0],
                                         stop_targets.size(1) // c.r, -1)
        stop_targets = (stop_targets.sum(2) > 0.0).unsqueeze(2).float().squeeze(2)

        current_step = num_iter + args.restore_step + \
            epoch * len(data_loader) + 1

        # setup lr
        if c.lr_decay:
            scheduler.step()
        optimizer.zero_grad()
        if optimizer_st:
            optimizer_st.zero_grad()

        # dispatch data to GPU
        if use_cuda:
            text_input = text_input.cuda(non_blocking=True)
            text_lengths = text_lengths.cuda(non_blocking=True)
            mel_input = mel_input.cuda(non_blocking=True)
            mel_lengths = mel_lengths.cuda(non_blocking=True)
            linear_input = linear_input.cuda(non_blocking=True) if c.model in ["Tacotron", "TacotronGST"] else None
            stop_targets = stop_targets.cuda(non_blocking=True)
            if speaker_ids is not None:
                speaker_ids = speaker_ids.cuda(non_blocking=True)

        # forward pass model
        decoder_output, postnet_output, alignments, stop_tokens = model(
            text_input, text_lengths, mel_input, speaker_ids=speaker_ids)

        # loss computation
        stop_loss = criterion_st(stop_tokens, stop_targets) if c.stopnet else torch.zeros(1)
        if c.loss_masking:
            decoder_loss = criterion(decoder_output, mel_input, mel_lengths)
            if c.model in ["Tacotron", "TacotronGST"]:
                postnet_loss = criterion(postnet_output, linear_input, mel_lengths)
            else:
                postnet_loss = criterion(postnet_output, mel_input, mel_lengths)
        else:
            decoder_loss = criterion(decoder_output, mel_input)
            if c.model in ["Tacotron", "TacotronGST"]:
                postnet_loss = criterion(postnet_output, linear_input)
            else:
                postnet_loss = criterion(postnet_output, mel_input)
        loss = decoder_loss + postnet_loss
        if not c.separate_stopnet and c.stopnet:
            loss += c.stop_loss_adjustment * stop_loss

        loss.backward()
        optimizer, current_lr = weight_decay(optimizer, c.wd)
        grad_norm, _ = check_update(model, c.grad_clip)
        optimizer.step()

        # backpass and check the grad norm for stop loss
        if c.separate_stopnet:
            stop_loss.backward()
            optimizer_st, _ = weight_decay(optimizer_st, c.wd)
            grad_norm_st, _ = check_update(model.decoder.stopnet, 1.0)
            optimizer_st.step()
        else:
            grad_norm_st = 0

        step_time = time.time() - start_time
        epoch_time += step_time

        if current_step % c.print_step == 0:
            print(
                "   | > Step:{}/{}  GlobalStep:{}  TotalLoss:{:.5f}  PostnetLoss:{:.5f}  "
                "DecoderLoss:{:.5f}  StopLoss:{:.5f}  GradNorm:{:.5f}  "
                "GradNormST:{:.5f}  AvgTextLen:{:.1f}  AvgSpecLen:{:.1f}  StepTime:{:.2f}  LR:{:.6f}".format(
                    num_iter, batch_n_iter, current_step, loss.item(),
                    postnet_loss.item(), decoder_loss.item(), stop_loss.item(),
                    grad_norm, grad_norm_st, avg_text_length, avg_spec_length, step_time, current_lr),
                flush=True)

        # aggregate losses from processes
        if num_gpus > 1:
            postnet_loss = reduce_tensor(postnet_loss.data, num_gpus)
            decoder_loss = reduce_tensor(decoder_loss.data, num_gpus)
            loss = reduce_tensor(loss.data, num_gpus)
            stop_loss = reduce_tensor(stop_loss.data, num_gpus) if c.stopnet else stop_loss

        if args.rank == 0:
<<<<<<< HEAD
            postnet_losses.append(float(postnet_loss.item()))
            decoder_losses.append(float(decoder_loss.item()))
            stop_losses.append(stop_loss if type(stop_loss) is float else float(stop_loss.item()))
            step_times.append(step_time)
=======
            avg_postnet_loss += float(postnet_loss.item())
            avg_decoder_loss += float(decoder_loss.item())
            avg_stop_loss += stop_loss if isinstance(stop_loss, float) else float(stop_loss.item())
            avg_step_time += step_time
>>>>>>> f59543d1

            if current_step % c.print_step == 0:
            # Plot Training Iter Stats
<<<<<<< HEAD
                iter_stats = {"ma_loss_posnet": np.mean(postnet_losses[-c.print_step:]),
                            "ma_loss_decoder": np.mean(decoder_losses[-c.print_step:]),
                            "ma_stop_loss": np.mean(stop_losses[-c.print_step:]),
                            "lr": current_lr,
                            "grad_norm": grad_norm,
                            "grad_norm_st": grad_norm_st,
                            "ma_step_time": np.mean(step_times[-c.print_step:])}
                tb_logger.tb_train_iter_stats(current_step, iter_stats)
=======
            iter_stats = {"loss_posnet": postnet_loss.item(),
                          "loss_decoder": decoder_loss.item(),
                          "lr": current_lr,
                          "grad_norm": grad_norm,
                          "grad_norm_st": grad_norm_st,
                          "step_time": step_time}
            tb_logger.tb_train_iter_stats(current_step, iter_stats)
>>>>>>> f59543d1

            if current_step % c.save_step == 0:
                if c.checkpoint:
                    # save model
                    save_checkpoint(model, optimizer, optimizer_st,
                                    postnet_loss.item(), OUT_PATH, current_step,
                                    epoch)

                # Diagnostic visualizations
                const_spec = postnet_output[0].data.cpu().numpy()
                gt_spec = linear_input[0].data.cpu().numpy() if c.model in ["Tacotron", "TacotronGST"] else  mel_input[0].data.cpu().numpy()
                align_img = alignments[0].data.cpu().numpy()

                figures = {
                    "prediction": plot_spectrogram(const_spec, ap),
                    "ground_truth": plot_spectrogram(gt_spec, ap),
                    "alignment": plot_alignment(align_img)
                }
                tb_logger.tb_train_figures(current_step, figures)

                # Sample audio
                if c.model in ["Tacotron", "TacotronGST"]:
                    train_audio = ap.inv_spectrogram(const_spec.T)
                else:
                    train_audio = ap.inv_mel_spectrogram(const_spec.T)
                tb_logger.tb_train_audios(current_step,
                                          {'TrainAudio': train_audio},
                                          c.audio["sample_rate"])

    total_losses = [decoder_losses[i] + postnet_losses[i] + stop_losses[i]
                    for i in range(len(postnet_losses))]

    # print epoch stats
    print(
        "   | > EPOCH END -- GlobalStep:{}  AvgTotalLoss:{:.5f}  "
        "AvgPostnetLoss:{:.5f}  AvgDecoderLoss:{:.5f}  "
        "AvgStopLoss:{:.5f}  EpochTime:{:.2f}  "
        "AvgStepTime:{:.2f}".format(current_step, np.mean(total_losses),
                                    np.mean(postnet_losses),
                                    np.mean(decoder_losses),
                                    np.mean(stop_losses),
                                    epoch_time,
                                    np.mean(step_times)),
        flush=True)

    # Plot Epoch Stats
    if args.rank == 0:
        # Plot Training Epoch Stats
<<<<<<< HEAD
        epoch_stats = {"loss_postnet": np.mean(postnet_losses),
                    "loss_decoder": np.mean(decoder_losses),
                    "stop_loss": np.mean(stop_losses),
                    "epoch_time": epoch_time}
=======
        epoch_stats = {"loss_postnet": avg_postnet_loss,
                       "loss_decoder": avg_decoder_loss,
                       "stop_loss": avg_stop_loss,
                       "epoch_time": epoch_time}
>>>>>>> f59543d1
        tb_logger.tb_train_epoch_stats(current_step, epoch_stats)
        if c.tb_model_param_stats:
            tb_logger.tb_model_weights(model, current_step)

    return np.mean(postnet_losses), current_step


def evaluate(model, criterion, criterion_st, ap, current_step, epoch):
    data_loader = setup_loader(ap, is_val=True)
    if c.use_speaker_embedding:
        speaker_mapping = load_speaker_mapping(OUT_PATH)
    model.eval()
    epoch_time = 0
    avg_postnet_loss = 0
    avg_decoder_loss = 0
    avg_stop_loss = 0
    print("\n > Validation")
    if c.test_sentences_file is None:
        test_sentences = [
            "Am Ende gibt es nur einen Verlierer: die SPD. Die Sozialdemokraten haben mit ihrem 'Nein' zu Ursula von der Leyen weder sich noch dem Spitzenkandidatenprinzip geholfen.",
            "In Kitas, Schulen und Asylunterkünften soll künftig ein Impfschutz verpflichtend sein, auch für Angestellte.",
            "Es tut mir leid Thomas, aber ich kann das leider nicht tun.",
            "Auf den sieben Robbenklippen sitzen sieben Robbensippen, die sich in die Rippen stippen, bis sie von den Klippen kippen.",
            "Ich esse meine Suppe nicht! Nein, meine Suppe ess' ich nicht!"
            "Hallo Frau Peters, ich bin Herr Müller."
        ]
    else:
        with open(c.test_sentences_file, "r") as f:
            test_sentences = [s.strip() for s in f.readlines()]
    with torch.no_grad():
        if data_loader is not None:
            for num_iter, data in enumerate(data_loader):
                start_time = time.time()

                # setup input data
                text_input = data[0]
                text_lengths = data[1]
                speaker_names = data[2]
                linear_input = data[3] if c.model in ["Tacotron", "TacotronGST"] else None
                mel_input = data[4]
                mel_lengths = data[5]
                stop_targets = data[6]

                if c.use_speaker_embedding:
                    speaker_ids = [speaker_mapping[speaker_name]
                                   for speaker_name in speaker_names]
                    speaker_ids = torch.LongTensor(speaker_ids)
                else:
                    speaker_ids = None

                # set stop targets view, we predict a single stop token per r frames prediction
                stop_targets = stop_targets.view(text_input.shape[0],
                                                 stop_targets.size(1) // c.r,
                                                 -1)
                stop_targets = (stop_targets.sum(2) > 0.0).unsqueeze(2).float().squeeze(2)

                # dispatch data to GPU
                if use_cuda:
                    text_input = text_input.cuda()
                    mel_input = mel_input.cuda()
                    mel_lengths = mel_lengths.cuda()
                    linear_input = linear_input.cuda() if c.model in ["Tacotron", "TacotronGST"] else None
                    stop_targets = stop_targets.cuda()
                    if speaker_ids is not None:
                        speaker_ids = speaker_ids.cuda()

                # forward pass
                decoder_output, postnet_output, alignments, stop_tokens =\
                    model.forward(text_input, text_lengths, mel_input,
                                  speaker_ids=speaker_ids)

                # loss computation
                stop_loss = criterion_st(stop_tokens, stop_targets) if c.stopnet else torch.zeros(1)
                if c.loss_masking:
                    decoder_loss = criterion(decoder_output, mel_input, mel_lengths)
                    if c.model in ["Tacotron", "TacotronGST"]:
                        postnet_loss = criterion(postnet_output, linear_input, mel_lengths)
                    else:
                        postnet_loss = criterion(postnet_output, mel_input, mel_lengths)
                else:
                    decoder_loss = criterion(decoder_output, mel_input)
                    if c.model in ["Tacotron", "TacotronGST"]:
                        postnet_loss = criterion(postnet_output, linear_input)
                    else:
                        postnet_loss = criterion(postnet_output, mel_input)
                loss = decoder_loss + postnet_loss + stop_loss

                step_time = time.time() - start_time
                epoch_time += step_time

                if num_iter % c.print_step == 0:
                    print(
                        "   | > TotalLoss: {:.5f}   PostnetLoss: {:.5f}   DecoderLoss:{:.5f}  "
                        "StopLoss: {:.5f}  ".format(loss.item(),
                                                    postnet_loss.item(),
                                                    decoder_loss.item(),
                                                    stop_loss.item()),
                        flush=True)

                # aggregate losses from processes
                if num_gpus > 1:
                    postnet_loss = reduce_tensor(postnet_loss.data, num_gpus)
                    decoder_loss = reduce_tensor(decoder_loss.data, num_gpus)
                    if c.stopnet:
                        stop_loss = reduce_tensor(stop_loss.data, num_gpus)

                avg_postnet_loss += float(postnet_loss.item())
                avg_decoder_loss += float(decoder_loss.item())
                avg_stop_loss += stop_loss.item()

            if args.rank == 0:
                # Diagnostic visualizations
                idx = np.random.randint(mel_input.shape[0])
                const_spec = postnet_output[idx].data.cpu().numpy()
                gt_spec = linear_input[idx].data.cpu().numpy() if c.model in ["Tacotron", "TacotronGST"] else  mel_input[idx].data.cpu().numpy()
                align_img = alignments[idx].data.cpu().numpy()

                eval_figures = {
                    "prediction": plot_spectrogram(const_spec, ap),
                    "ground_truth": plot_spectrogram(gt_spec, ap),
                    "alignment": plot_alignment(align_img)
                }
                tb_logger.tb_eval_figures(current_step, eval_figures)

                # Sample audio
                if c.model in ["Tacotron", "TacotronGST"]:
                    eval_audio = ap.inv_spectrogram(const_spec.T)
                else:
                    eval_audio = ap.inv_mel_spectrogram(const_spec.T)
                tb_logger.tb_eval_audios(current_step, {"ValAudio": eval_audio}, c.audio["sample_rate"])

                # compute average losses
                avg_postnet_loss /= (num_iter + 1)
                avg_decoder_loss /= (num_iter + 1)
                avg_stop_loss /= (num_iter + 1)

                # Plot Validation Stats
                epoch_stats = {"loss_postnet": avg_postnet_loss,
                               "loss_decoder": avg_decoder_loss,
                               "stop_loss": avg_stop_loss}
                tb_logger.tb_eval_stats(current_step, epoch_stats)

    if args.rank == 0 and epoch > c.test_delay_epochs:
        # test sentences
        test_audios = {}
        test_figures = {}
        print(" | > Synthesizing test sentences")
        speaker_id = 0 if c.use_speaker_embedding else None
        for idx, test_sentence in enumerate(test_sentences):
            try:
                wav, alignment, decoder_output, postnet_output, stop_tokens = synthesis(
                    model, test_sentence, c, use_cuda, ap,
                    speaker_id=speaker_id)
                file_path = os.path.join(AUDIO_PATH, str(current_step))
                os.makedirs(file_path, exist_ok=True)
                file_path = os.path.join(file_path,
                                         "TestSentence_{}.wav".format(idx))
                ap.save_wav(wav, file_path)
                test_audios['{}-audio'.format(idx)] = wav
                test_figures['{}-prediction'.format(idx)] = plot_spectrogram(postnet_output, ap)
                test_figures['{}-alignment'.format(idx)] = plot_alignment(alignment)
            except:
                print(" !! Error creating Test Sentence -", idx)
                traceback.print_exc()
        tb_logger.tb_test_audios(current_step, test_audios, c.audio['sample_rate'])
        tb_logger.tb_test_figures(current_step, test_figures)
    return avg_postnet_loss


#FIXME: move args definition/parsing inside of main?
def main(args): #pylint: disable=redefined-outer-name
    # Audio processor
    ap = AudioProcessor(**c.audio)

    # DISTRUBUTED
    if num_gpus > 1:
        init_distributed(args.rank, num_gpus, args.group_id,
                         c.distributed["backend"], c.distributed["url"])
    num_chars = len(phonemes) if c.use_phonemes else len(symbols)

    if c.use_speaker_embedding:
        speakers = get_speakers(c.data_path, c.meta_file_train, c.dataset)
        if args.restore_path:
            prev_out_path = os.path.dirname(args.restore_path)
            speaker_mapping = load_speaker_mapping(prev_out_path)
            assert all([speaker in speaker_mapping
                        for speaker in speakers]), "As of now you, you cannot " \
                                                   "introduce new speakers to " \
                                                   "a previously trained model."
        else:
            speaker_mapping = {name: i
                               for i, name in enumerate(speakers)}
        save_speaker_mapping(OUT_PATH, speaker_mapping)
        num_speakers = len(speaker_mapping)
        print("Training with {} speakers: {}".format(num_speakers,
                                                     ", ".join(speakers)))
    else:
        num_speakers = 0

    model = setup_model(num_chars, num_speakers, c)

    print(" | > Num output units : {}".format(ap.num_freq), flush=True)

    optimizer = optim.Adam(model.parameters(), lr=c.lr, weight_decay=0)
    if c.stopnet and c.separate_stopnet:
        optimizer_st = optim.Adam(
            model.decoder.stopnet.parameters(), lr=c.lr, weight_decay=0)
    else:
        optimizer_st = None

    if c.loss_masking:
        criterion = L1LossMasked() if c.model in ["Tacotron", "TacotronGST"] else MSELossMasked()
    else:
        criterion = nn.L1Loss() if c.model in ["Tacotron", "TacotronGST"] else nn.MSELoss()
    criterion_st = nn.BCEWithLogitsLoss() if c.stopnet else None

    if args.restore_path:
        checkpoint = torch.load(args.restore_path)
        try:
            # TODO: fix optimizer init, model.cuda() needs to be called before
            # optimizer restore
            # optimizer.load_state_dict(checkpoint['optimizer'])
            if c.reinit_layers:
                raise RuntimeError
            model.load_state_dict(checkpoint['model'])
        except:
            print(" > Partial model initialization.")
            model_dict = model.state_dict()
            model_dict = set_init_dict(model_dict, checkpoint, c)
            model.load_state_dict(model_dict)
            del model_dict
        for group in optimizer.param_groups:
            group['lr'] = c.lr
        print(
            " > Model restored from step %d" % checkpoint['step'], flush=True)
        args.restore_step = checkpoint['step']
    else:
        args.restore_step = 0

    if use_cuda:
        model = model.cuda()
        criterion.cuda()
        if criterion_st:
            criterion_st.cuda()

    # DISTRUBUTED
    if num_gpus > 1:
        model = apply_gradient_allreduce(model)

    if c.lr_decay:
        scheduler = NoamLR(
            optimizer,
            warmup_steps=c.warmup_steps,
            last_epoch=args.restore_step - 1)
    else:
        scheduler = None

    num_params = count_parameters(model)
    print("\n > Model has {} parameters".format(num_params), flush=True)

    if 'best_loss' not in locals():
        best_loss = float('inf')

    for epoch in range(0, c.epochs):
        train_loss, current_step = train(model, criterion, criterion_st,
                                         optimizer, optimizer_st, scheduler,
                                         ap, epoch)
        val_loss = evaluate(model, criterion, criterion_st, ap, current_step, epoch)
        print(
            " | > Training Loss: {:.5f}   Validation Loss: {:.5f}".format(
                train_loss, val_loss),
            flush=True)
        target_loss = train_loss
        if c.run_eval:
            target_loss = val_loss
        best_loss = save_best_model(model, optimizer, target_loss, best_loss,
                                    OUT_PATH, current_step, epoch)


if __name__ == '__main__':
    parser = argparse.ArgumentParser()
    parser.add_argument(
        '--restore_path',
        type=str,
        help='Path to model outputs (checkpoint, tensorboard etc.).',
        default=0)
    parser.add_argument(
        '--config_path',
        type=str,
        help='Path to config file for training.',
    )
    parser.add_argument(
        '--debug',
        type=bool,
        default=True,
        help='Do not verify commit integrity to run training.')
    parser.add_argument(
        '--data_path',
        type=str,
        default='',
        help='Defines the data path. It overwrites config.json.')
    parser.add_argument(
        '--output_path',
        type=str,
        help='path for training outputs.',
        default='')
    parser.add_argument(
        '--output_folder',
        type=str,
        default='',
        help='folder name for traning outputs.'
    )

    # DISTRUBUTED
    parser.add_argument(
        '--rank',
        type=int,
        default=0,
        help='DISTRIBUTED: process rank for distributed training.')
    parser.add_argument(
        '--group_id',
        type=str,
        default="",
        help='DISTRIBUTED: process group id.')
    args = parser.parse_args()

    # setup output paths and read configs
    c = load_config(args.config_path)
    _ = os.path.dirname(os.path.realpath(__file__))
    if args.data_path != '':
        c.data_path = args.data_path

    if args.output_path == '':
        OUT_PATH = os.path.join(_, c.output_path)
    else:
        OUT_PATH = args.output_path

    if args.group_id == '' and args.output_folder == '':
        OUT_PATH = create_experiment_folder(OUT_PATH, c.run_name, args.debug)
    else:
        OUT_PATH = os.path.join(OUT_PATH, args.output_folder)

    AUDIO_PATH = os.path.join(OUT_PATH, 'test_audios')

    if args.rank == 0:
        os.makedirs(AUDIO_PATH, exist_ok=True)
        new_fields = {}
        if args.restore_path:
            new_fields["restore_path"] = args.restore_path
        new_fields["github_branch"] = get_git_branch()
        copy_config_file(args.config_path, os.path.join(OUT_PATH, 'config.json'), new_fields)
        os.chmod(AUDIO_PATH, 0o775)
        os.chmod(OUT_PATH, 0o775)

    if args.rank == 0:
        LOG_DIR = OUT_PATH
        tb_logger = Logger(LOG_DIR)

    try:
        main(args)
    except KeyboardInterrupt:
        remove_experiment_folder(OUT_PATH)
        try:
            sys.exit(0)
        except SystemExit:
            os._exit(0) #pylint: disable=protected-access
    except Exception: #pylint: disable=broad-except
        remove_experiment_folder(OUT_PATH)
        traceback.print_exc()
        sys.exit(1)<|MERGE_RESOLUTION|>--- conflicted
+++ resolved
@@ -198,21 +198,12 @@
             stop_loss = reduce_tensor(stop_loss.data, num_gpus) if c.stopnet else stop_loss
 
         if args.rank == 0:
-<<<<<<< HEAD
             postnet_losses.append(float(postnet_loss.item()))
             decoder_losses.append(float(decoder_loss.item()))
-            stop_losses.append(stop_loss if type(stop_loss) is float else float(stop_loss.item()))
+            stop_losses.append(stop_loss if isinstance(stop_loss, float) else float(stop_loss.item()))
             step_times.append(step_time)
-=======
-            avg_postnet_loss += float(postnet_loss.item())
-            avg_decoder_loss += float(decoder_loss.item())
-            avg_stop_loss += stop_loss if isinstance(stop_loss, float) else float(stop_loss.item())
-            avg_step_time += step_time
->>>>>>> f59543d1
-
             if current_step % c.print_step == 0:
             # Plot Training Iter Stats
-<<<<<<< HEAD
                 iter_stats = {"ma_loss_posnet": np.mean(postnet_losses[-c.print_step:]),
                             "ma_loss_decoder": np.mean(decoder_losses[-c.print_step:]),
                             "ma_stop_loss": np.mean(stop_losses[-c.print_step:]),
@@ -221,15 +212,6 @@
                             "grad_norm_st": grad_norm_st,
                             "ma_step_time": np.mean(step_times[-c.print_step:])}
                 tb_logger.tb_train_iter_stats(current_step, iter_stats)
-=======
-            iter_stats = {"loss_posnet": postnet_loss.item(),
-                          "loss_decoder": decoder_loss.item(),
-                          "lr": current_lr,
-                          "grad_norm": grad_norm,
-                          "grad_norm_st": grad_norm_st,
-                          "step_time": step_time}
-            tb_logger.tb_train_iter_stats(current_step, iter_stats)
->>>>>>> f59543d1
 
             if current_step % c.save_step == 0:
                 if c.checkpoint:
@@ -278,17 +260,10 @@
     # Plot Epoch Stats
     if args.rank == 0:
         # Plot Training Epoch Stats
-<<<<<<< HEAD
         epoch_stats = {"loss_postnet": np.mean(postnet_losses),
                     "loss_decoder": np.mean(decoder_losses),
                     "stop_loss": np.mean(stop_losses),
                     "epoch_time": epoch_time}
-=======
-        epoch_stats = {"loss_postnet": avg_postnet_loss,
-                       "loss_decoder": avg_decoder_loss,
-                       "stop_loss": avg_stop_loss,
-                       "epoch_time": epoch_time}
->>>>>>> f59543d1
         tb_logger.tb_train_epoch_stats(current_step, epoch_stats)
         if c.tb_model_param_stats:
             tb_logger.tb_model_weights(model, current_step)
