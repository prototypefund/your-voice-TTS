from math import sqrt
from torch import nn

from layers.gst_layers import GST
from layers.tacotron2 import Encoder, Decoder, Postnet
from utils.generic_utils import sequence_mask


# TODO: match function arguments with tacotron
class Tacotron2(nn.Module):
    def __init__(self,
                 num_chars,
                 num_speakers,
                 r,
                 attn_win=False,
                 attn_norm="softmax",
                 prenet_type="original",
                 prenet_dropout=True,
                 forward_attn=False,
                 trans_agent=False,
                 forward_attn_mask=False,
                 location_attn=True,
                 separate_stopnet=True,
<<<<<<< HEAD
                 use_gst=False):
=======
                 memory_size=5):
>>>>>>> 76a4fb78
        super(Tacotron2, self).__init__()
        self.n_mel_channels = 80
        self.n_frames_per_step = r
        self.use_gst = use_gst

        self.embedding = nn.Embedding(num_chars, 512)

        std = sqrt(2.0 / (num_chars + 512))
        val = sqrt(3.0) * std  # uniform bounds for std
        self.embedding.weight.data.uniform_(-val, val)
        if num_speakers > 1:
            self.speaker_embedding = nn.Embedding(num_speakers, 512)
            self.speaker_embedding.weight.data.normal_(0, 0.3)
        self.encoder = Encoder(512)
        if self.use_gst:
            self.gst = GST(num_mel=self.n_mel_channels, num_heads=4,
                           num_style_tokens=10,
                           embedding_dim=512)
        self.decoder = Decoder(512, self.n_mel_channels, r, attn_win,
                               attn_norm, prenet_type, prenet_dropout,
                               forward_attn, trans_agent, forward_attn_mask,
                               location_attn, separate_stopnet, memory_size)
        self.postnet = Postnet(self.n_mel_channels)

    @staticmethod
    def shape_outputs(mel_outputs, mel_outputs_postnet, alignments):
        mel_outputs = mel_outputs.transpose(1, 2)
        mel_outputs_postnet = mel_outputs_postnet.transpose(1, 2)
        return mel_outputs, mel_outputs_postnet, alignments

    def forward(self, text, text_lengths, mel_specs=None, speaker_ids=None):
        # compute mask for padding
        mask = sequence_mask(text_lengths).to(text.device)
        embedded_inputs = self.embedding(text).transpose(1, 2)
        encoder_outputs = self.encoder(embedded_inputs, text_lengths)
        encoder_outputs = self._add_speaker_embedding(encoder_outputs,
                                                      speaker_ids)
        if self.use_gst and mel_specs is not None:
            gst_outputs = self.gst(mel_specs)
            gst_outputs = gst_outputs.expand(-1, encoder_outputs.size(1), -1)
            encoder_outputs = encoder_outputs + gst_outputs

        mel_outputs, stop_tokens, alignments = self.decoder(
            encoder_outputs, mel_specs, mask)
        mel_outputs_postnet = self.postnet(mel_outputs)
        mel_outputs_postnet = mel_outputs + mel_outputs_postnet
        mel_outputs, mel_outputs_postnet, alignments = self.shape_outputs(
            mel_outputs, mel_outputs_postnet, alignments)
        return mel_outputs, mel_outputs_postnet, alignments, stop_tokens

    def inference(self, text, mel_specs=None, speaker_ids=None):
        embedded_inputs = self.embedding(text).transpose(1, 2)
        encoder_outputs = self.encoder.inference(embedded_inputs)
        encoder_outputs = self._add_speaker_embedding(encoder_outputs,
                                                      speaker_ids)
        if self.use_gst and mel_specs is not None:
            gst_outputs = self.gst(mel_specs)
            gst_outputs = gst_outputs.expand(-1, encoder_outputs.size(1), -1)
            encoder_outputs = encoder_outputs + gst_outputs

        mel_outputs, stop_tokens, alignments = self.decoder.inference(
            encoder_outputs)
        mel_outputs_postnet = self.postnet(mel_outputs)
        mel_outputs_postnet = mel_outputs + mel_outputs_postnet
        mel_outputs, mel_outputs_postnet, alignments = self.shape_outputs(
            mel_outputs, mel_outputs_postnet, alignments)
        return mel_outputs, mel_outputs_postnet, alignments, stop_tokens

    def inference_truncated(self, text, mel_specs=None, speaker_ids=None):
        """Preserve model states for continuous inference."""

        embedded_inputs = self.embedding(text).transpose(1, 2)
        encoder_outputs = self.encoder.inference_truncated(embedded_inputs)
        encoder_outputs = self._add_speaker_embedding(encoder_outputs,
                                                      speaker_ids)
        if self.use_gst and mel_specs is not None:
            gst_outputs = self.gst(mel_specs)
            gst_outputs = gst_outputs.expand(-1, encoder_outputs.size(1), -1)
            encoder_outputs = encoder_outputs + gst_outputs

        mel_outputs, stop_tokens, alignments = self.decoder.inference_truncated(
            encoder_outputs)
        mel_outputs_postnet = self.postnet(mel_outputs)
        mel_outputs_postnet = mel_outputs + mel_outputs_postnet
        mel_outputs, mel_outputs_postnet, alignments = self.shape_outputs(
            mel_outputs, mel_outputs_postnet, alignments)
        return mel_outputs, mel_outputs_postnet, alignments, stop_tokens

    def _add_speaker_embedding(self, encoder_outputs, speaker_ids):
        if hasattr(self, "speaker_embedding") and speaker_ids is None:
            raise RuntimeError(" [!] Model has speaker embedding layer but speaker_id is not provided")
        if hasattr(self, "speaker_embedding") and speaker_ids is not None:
            speaker_embeddings = self.speaker_embedding(speaker_ids)

            speaker_embeddings.unsqueeze_(1)
            speaker_embeddings = speaker_embeddings.expand(encoder_outputs.size(0),
                                                           encoder_outputs.size(1),
                                                           -1)
            encoder_outputs = encoder_outputs + speaker_embeddings
        return encoder_outputs<|MERGE_RESOLUTION|>--- conflicted
+++ resolved
@@ -21,11 +21,8 @@
                  forward_attn_mask=False,
                  location_attn=True,
                  separate_stopnet=True,
-<<<<<<< HEAD
-                 use_gst=False):
-=======
+                 use_gst=False,
                  memory_size=5):
->>>>>>> 76a4fb78
         super(Tacotron2, self).__init__()
         self.n_mel_channels = 80
         self.n_frames_per_step = r
