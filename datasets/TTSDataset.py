import os
import numpy as np
import collections
import torch
import random
from torch.utils.data import Dataset

from utils.text import text_to_sequence, phoneme_to_sequence, pad_with_eos_bos
from utils.data import prepare_data, prepare_tensor, prepare_stop_target


class MyDataset(Dataset):
    def __init__(self,
                 outputs_per_step,
                 text_cleaner,
                 ap,
                 meta_data,
                 batch_group_size=0,
                 min_seq_len=0,
                 max_seq_len=float("inf"),
                 use_phonemes=True,
                 phoneme_cache_path=None,
                 phoneme_language="en-us",
                 enable_eos_bos=False,
                 verbose=False):
        """
        Args:
            outputs_per_step (int): number of time frames predicted per step.
            text_cleaner (str): text cleaner used for the dataset.
            ap (TTS.utils.AudioProcessor): audio processor object.
            meta_data (list): list of dataset instances.
            batch_group_size (int): (0) range of batch randomization after sorting
                sequences by length.
            min_seq_len (int): (0) minimum sequence length to be processed
                by the loader.
            max_seq_len (int): (float("inf")) maximum sequence length.
            use_phonemes (bool): (true) if true, text converted to phonemes.
            phoneme_cache_path (str): path to cache phoneme features.
            phoneme_language (str): one the languages from
                https://github.com/bootphon/phonemizer#languages
            enable_eos_bos (bool): enable end of sentence and beginning of sentences characters.
            verbose (bool): print diagnostic information.
        """
        self.batch_group_size = batch_group_size
        self.items = meta_data
        self.outputs_per_step = outputs_per_step
        self.sample_rate = ap.sample_rate
        self.cleaners = text_cleaner
        self.min_seq_len = min_seq_len
        self.max_seq_len = max_seq_len
        self.ap = ap
        self.use_phonemes = use_phonemes
        self.phoneme_cache_path = phoneme_cache_path
        self.phoneme_language = phoneme_language
        self.enable_eos_bos = enable_eos_bos
        self.verbose = verbose
        if use_phonemes and not os.path.isdir(phoneme_cache_path):
            os.makedirs(phoneme_cache_path, exist_ok=True)
        if self.verbose:
            print("\n > DataLoader initialization")
            print(" | > Use phonemes: {}".format(self.use_phonemes))
            if use_phonemes:
                print("   | > phoneme language: {}".format(phoneme_language))
            print(" | > Number of instances : {}".format(len(self.items)))
        self.sort_items()

    def load_wav(self, filename):
        audio = self.ap.load_wav(filename)
        return audio

    @staticmethod
    def load_np(filename):
        data = np.load(filename).astype('float32')
        return data

    def _generate_and_cache_phoneme_sequence(self, text, cache_path):
        """generate a phoneme sequence from text.

        since the usage is for subsequent caching, we never add bos and
        eos chars here. Instead we add those dynamically later; based on the
        config option."""
        phonemes = phoneme_to_sequence(text, [self.cleaners],
                                       language=self.phoneme_language,
                                       enable_eos_bos=False)
        phonemes = np.asarray(phonemes, dtype=np.int32)
        np.save(cache_path, phonemes)
        return phonemes

    def _load_or_generate_phoneme_sequence(self, wav_file, text):
        file_name = os.path.basename(wav_file).split('.')[0]
        cache_path = os.path.join(self.phoneme_cache_path,
                                  file_name + '_phoneme.npy')
        try:
            phonemes = np.load(cache_path)
        except FileNotFoundError:
            phonemes = self._generate_and_cache_phoneme_sequence(text,
                                                                 cache_path)
        except (ValueError, IOError):
            print(" > ERROR: failed loading phonemes for {}. "
                  "Recomputing.".format(wav_file))
            phonemes = self._generate_and_cache_phoneme_sequence(text,
<<<<<<< HEAD
                                                                cache_path)
=======
                                                                 cache_path)
>>>>>>> f3dac0aa
        if self.enable_eos_bos:
            phonemes = pad_with_eos_bos(phonemes)

        return phonemes

    def load_data(self, idx):
        text, wav_file, speaker_name = self.items[idx]
        wav = np.asarray(self.load_wav(wav_file), dtype=np.float32)

        if self.use_phonemes:
            text = self._load_or_generate_phoneme_sequence(wav_file, text)
        else:
            text = np.asarray(
                text_to_sequence(text, [self.cleaners]), dtype=np.int32)

        assert text.size > 0, self.items[idx][1]
        assert wav.size > 0, self.items[idx][1]

        sample = {
            'text': text,
            'wav': wav,
            'item_idx': self.items[idx][1],
            'speaker_name': speaker_name
        }
        return sample

    def sort_items(self):
        r"""Sort instances based on text length in ascending order"""
        lengths = np.array([len(ins[0]) for ins in self.items])

        idxs = np.argsort(lengths)
        new_items = []
        ignored = []
        for i, idx in enumerate(idxs):
            length = lengths[idx]
            if length < self.min_seq_len or length > self.max_seq_len:
                ignored.append(idx)
            else:
                new_items.append(self.items[idx])
        # shuffle batch groups
        if self.batch_group_size > 0:
            for i in range(len(new_items) // self.batch_group_size):
                offset = i * self.batch_group_size
                end_offset = offset + self.batch_group_size
                temp_items = new_items[offset:end_offset]
                random.shuffle(temp_items)
                new_items[offset:end_offset] = temp_items
        self.items = new_items

        if self.verbose:
            print(" | > Max length sequence: {}".format(np.max(lengths)))
            print(" | > Min length sequence: {}".format(np.min(lengths)))
            print(" | > Avg length sequence: {}".format(np.mean(lengths)))
            print(" | > Num. instances discarded by max-min (max={}, min={}) seq limits: {}".format(
                self.max_seq_len, self.min_seq_len, len(ignored)))
            print(" | > Batch group size: {}.".format(self.batch_group_size))

    def __len__(self):
        return len(self.items)

    def __getitem__(self, idx):
        return self.load_data(idx)

    def collate_fn(self, batch):
        r"""
            Perform preprocessing and create a final data batch:
            1. PAD sequences with the longest sequence in the batch
            2. Convert Audio signal to Spectrograms.
            3. PAD sequences that can be divided by r.
            4. Convert Numpy to Torch tensors.
        """

        # Puts each data field into a tensor with outer dimension batch size
        if isinstance(batch[0], collections.Mapping):

            text_lenghts = np.array([len(d["text"]) for d in batch])
            text_lenghts, ids_sorted_decreasing = torch.sort(
                torch.LongTensor(text_lenghts), dim=0, descending=True)

            wav = [batch[idx]['wav'] for idx in ids_sorted_decreasing]
            item_idxs = [
                batch[idx]['item_idx'] for idx in ids_sorted_decreasing
            ]
            text = [batch[idx]['text'] for idx in ids_sorted_decreasing]
            speaker_name = [batch[idx]['speaker_name']
                            for idx in ids_sorted_decreasing]

            mel = [self.ap.melspectrogram(w).astype('float32') for w in wav]
            linear = [self.ap.spectrogram(w).astype('float32') for w in wav]

            mel_lengths = [m.shape[1] + 1 for m in mel]  # +1 for zero-frame

            # compute 'stop token' targets
            stop_targets = [
                np.array([0.] * (mel_len - 1)) for mel_len in mel_lengths
            ]

            # PAD stop targets
            stop_targets = prepare_stop_target(stop_targets,
                                               self.outputs_per_step)

            # PAD sequences with largest length of the batch
            text = prepare_data(text).astype(np.int32)
            wav = prepare_data(wav)

            # PAD features with largest length + a zero frame
            linear = prepare_tensor(linear, self.outputs_per_step)
            mel = prepare_tensor(mel, self.outputs_per_step)
            assert mel.shape[2] == linear.shape[2]
            timesteps = mel.shape[2]

            # B x T x D
            linear = linear.transpose(0, 2, 1)
            mel = mel.transpose(0, 2, 1)

            # convert things to pytorch
            text_lenghts = torch.LongTensor(text_lenghts)
            text = torch.LongTensor(text)
            linear = torch.FloatTensor(linear).contiguous()
            mel = torch.FloatTensor(mel).contiguous()
            mel_lengths = torch.LongTensor(mel_lengths)
            stop_targets = torch.FloatTensor(stop_targets)

            return text, text_lenghts, speaker_name, linear, mel, mel_lengths, \
                   stop_targets, item_idxs

        raise TypeError(("batch must contain tensors, numbers, dicts or lists;\
                         found {}".format(type(batch[0]))))<|MERGE_RESOLUTION|>--- conflicted
+++ resolved
@@ -99,11 +99,7 @@
             print(" > ERROR: failed loading phonemes for {}. "
                   "Recomputing.".format(wav_file))
             phonemes = self._generate_and_cache_phoneme_sequence(text,
-<<<<<<< HEAD
-                                                                cache_path)
-=======
                                                                  cache_path)
->>>>>>> f3dac0aa
         if self.enable_eos_bos:
             phonemes = pad_with_eos_bos(phonemes)
 
