--- conflicted
+++ resolved
@@ -9,13 +9,7 @@
 import importlib
 import numpy as np
 from collections import OrderedDict, Counter
-<<<<<<< HEAD
-from torch.autograd import Variable
-
 from utils.docker import get_docker_image_id, get_run_id
-from utils.text import text_to_sequence
-=======
->>>>>>> f59543d1
 
 
 class AttrDict(dict):
